--- conflicted
+++ resolved
@@ -63,20 +63,11 @@
 options: Dict[str, str | bool] = {}
 positionals: list[str] = []
 
-<<<<<<< HEAD
-=======
 
 class CollisionError(Exception):
     """Indicates a collision in the command registry."""
->>>>>>> 679e9857
-
-class CollisionError(Exception):
-    """Indicates a collision in the command registry."""
-
-<<<<<<< HEAD
-
-=======
->>>>>>> 679e9857
+
+
 def _parse_options(raw_args: list[str]) -> Dict[str, str | bool]:
     """Parse CLI options from a list of arguments."""
     # options.clear()
@@ -158,12 +149,6 @@
         cli_interface = f"{getattr(func, 'help_signature', '[red]<no command>[/red]')}"
         description = f"{getattr(func, '__doc__', '[red](No description)[/red]')}"
         py_signature = f"`{getattr(func, 'py_signature', '[red]<no command>[/red]')}`"
-<<<<<<< HEAD
-=======
-
-        rich.print(f"  {cli_interface}\n    {description}\n      {py_signature}\n")
-        return
->>>>>>> 679e9857
 
         rich.print(f"  {cli_interface}\n    {description}\n      {py_signature}\n")
         return
@@ -181,11 +166,7 @@
 
     cli_interface = interface.strip()
     if not cli_interface:
-<<<<<<< HEAD
-        cli_interface = ""
-=======
         cli_interface = "main"
->>>>>>> 679e9857
         # raise ValueError("cli interface must be a non-empty string")
 
     # key = cli_interface.split()[0]
@@ -196,17 +177,10 @@
             if "-" not in token and token[0] != "<" and token[-1] != ">"
         ]
     )
-<<<<<<< HEAD
-
-    # if not key:
-    #     key = "main"
-
-=======
 
     if not key:
         key = "main"
 
->>>>>>> 679e9857
     if key in _COMMANDS:
         raise CollisionError(f"`{interface}` already registered under `{_COMMANDS[key].help_signature}`")
 
@@ -242,20 +216,12 @@
         )
 
         func.cli_options = (
-<<<<<<< HEAD
-            " ".join(f"[--{opt}={default}]" for opt, default in func.py_options.items())
-            if func.py_options
-            else ""
-        )
-        func.help_signature = f"{func.cli_command if func.cli_command else '[red]<no command>[/red]'} {func.cli_options} {func.cli_required_params}".strip()
-=======
             " ".join(f"--{param}={default}" for param, default in func.py_options.items())
             if func.py_options
             else ""
         )
 
         func.help_signature = f"{func.cli_command if func.cli_command != 'main' else '[red]<no command>[/red]'} {func.cli_options} {func.cli_required_params}".strip()
->>>>>>> 679e9857
 
         _COMMANDS[key] = func
         return func
@@ -273,8 +239,6 @@
 
     if passed_args is None:
         passed_args = sys.argv[1:]
-<<<<<<< HEAD
-=======
 
     passed_command = []
     for token in passed_args:
@@ -291,33 +255,7 @@
         passed_command = ["main"]
 
     if "main" in passed_command and "main" not in _COMMANDS.keys():
-        import __main__
->>>>>>> 679e9857
-
-    passed_command = []
-    for token in passed_args:
-        if token[0] != "-" and token[0] != "<" and token[-1] != ">":
-            passed_command.append(token)
-        else:
-            break
-
-        # passed_command = [
-        #     token for token in passed_args if "-" not in token and token[0] != "<" and token[-1] != ">"
-        # ]
-
-<<<<<<< HEAD
-    if not passed_command:
-        passed_command = []
-
-    # if "main" in passed_command and "main" not in _COMMANDS.keys():
-    #     import __main__
-
-    #     if hasattr(__main__, "main") and callable(__main__.main):
-    #         _COMMANDS["main"] = __main__.main
-
-    #     if not _COMMANDS:
-    #         _print_usage()
-    #         sys.exit(1)
+        import __main__  # noqa: F401
 
     func = None
     passed_positionals = []
@@ -328,21 +266,7 @@
             passed_positionals.append(passed_command.pop())
 
     if func is None:
-        func = _COMMANDS.get("", _COMMANDS.get("main", None))
-
-=======
-    func = None
-    passed_positionals = []
-
-    while func is None and passed_command:
-        func = _COMMANDS.get(" ".join(passed_command), None)
-        if func is None:
-            passed_positionals.append(passed_command.pop())
-
-    if func is None:
         func = _COMMANDS.get("main", None)
-
->>>>>>> 679e9857
     if "--help" in passed_args or "-h" in passed_args:
         _print_usage(func)
         sys.exit(0)
@@ -378,13 +302,6 @@
             passed_options[option] = opt_type(passed_options[option])
 
     for option in passed_options:
-<<<<<<< HEAD
-=======
-        # if option == "debug" and "debug" not in func.py_options:
-        #     del passed_options[option]
-        #     continue
-
->>>>>>> 679e9857
         if func and hasattr(func, "py_options") and option not in func.py_options:
             rich.print(f"[red]Unknown option: {option}[/red]\n")
             _print_usage(func)
